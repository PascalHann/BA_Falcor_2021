/***************************************************************************
# Copyright (c) 2016, NVIDIA CORPORATION. All rights reserved.
#
# Redistribution and use in source and binary forms, with or without
# modification, are permitted provided that the following conditions
# are met:
#  * Redistributions of source code must retain the above copyright
#    notice, this list of conditions and the following disclaimer.
#  * Redistributions in binary form must reproduce the above copyright
#    notice, this list of conditions and the following disclaimer in the
#    documentation and/or other materials provided with the distribution.
#  * Neither the name of NVIDIA CORPORATION nor the names of its
#    contributors may be used to endorse or promote products derived
#    from this software without specific prior written permission.
#
# THIS SOFTWARE IS PROVIDED BY THE COPYRIGHT HOLDERS ``AS IS'' AND ANY
# EXPRESS OR IMPLIED WARRANTIES, INCLUDING, BUT NOT LIMITED TO, THE
# IMPLIED WARRANTIES OF MERCHANTABILITY AND FITNESS FOR A PARTICULAR
# PURPOSE ARE DISCLAIMED.  IN NO EVENT SHALL THE COPYRIGHT OWNER OR
# CONTRIBUTORS BE LIABLE FOR ANY DIRECT, INDIRECT, INCIDENTAL, SPECIAL,
# EXEMPLARY, OR CONSEQUENTIAL DAMAGES (INCLUDING, BUT NOT LIMITED TO,
# PROCUREMENT OF SUBSTITUTE GOODS OR SERVICES; LOSS OF USE, DATA, OR
# PROFITS; OR BUSINESS INTERRUPTION) HOWEVER CAUSED AND ON ANY THEORY
# OF LIABILITY, WHETHER IN CONTRACT, STRICT LIABILITY, OR TORT
# (INCLUDING NEGLIGENCE OR OTHERWISE) ARISING IN ANY WAY OUT OF THE USE
# OF THIS SOFTWARE, EVEN IF ADVISED OF THE POSSIBILITY OF SUCH DAMAGE.
***************************************************************************/
#pragma once
#include <memory>
#include "API/Sampler.h"
#include "API/Texture.h"
#include "Graphics/Model/Model.h"
#include "Graphics/Program/Program.h"
#include "API/ConstantBuffer.h"
#include "API/DepthStencilState.h"
#include "API/RasterizerState.h"
#include "API/BlendState.h"
#include "Graphics/RenderGraph/RenderPass.h"

namespace Falcor
{
    class RenderContext;

    class SkyBox : public RenderPass, inherit_shared_from_this<RenderPass, SkyBox>
    {
    public:
        using UniquePtr = std::shared_ptr<SkyBox>;
        using SharedPtr = std::shared_ptr<SkyBox>;

        /** Create a sky box using an existing texture
            \param[in] pTexture Sky box texture
            \param[in] pSampler Sampler to use when rendering this sky box
            \param[in] renderStereo Whether to render in stereo mode using Single Pass Stereo
        */
        static SharedPtr create(const Texture::SharedPtr& pTexture, const Sampler::SharedPtr& pSampler = nullptr, bool renderStereo = false);
<<<<<<< HEAD

        /* Create a sky box using data from serializer
            \param[in] serializer Object to obtain initialization data
        */
        static SharedPtr create(const Dictionary& dict = {});
=======
>>>>>>> a438d91f
        
        /** Load a texture and create a sky box using it.
            \param[in] textureName Filename of texture. Can include a full or relative path from a data directory
            \param[in] loadAsSrgb Whether to load the texture into an sRGB format
            \param[in] pSampler Sampler to use when rendering this sky box
            \param[in] renderStereo Whether to render in stereo mode using Single Pass Stereo
        */
        deprecate("3.2", "Use create() instead. Note that it returns a SharedPtr and not a UniquePtr.")
        static UniquePtr createFromTexture(const std::string& textureName, bool loadAsSrgb = true, Sampler::SharedPtr pSampler = nullptr, bool renderStereo = false);
        static SharedPtr create(const std::string& textureFile, bool loadAsSrgb = true, Sampler::SharedPtr pSampler = nullptr, bool renderStereo = false);
        static SharedPtr create(const Dictionary& dict = {});

        /** Render the sky box.
            \param[in] pRenderCtx Render context
            \param[in] pCamera Camera to use when rendering
            \param[in, optional] The target FBO. If this is nullptr, the currently bound FBO will be used
        */
        void render(RenderContext* pRenderCtx, Camera* pCamera, const Fbo::SharedPtr& pTarget = nullptr);

        /* Save out data for sky box into serializer
            \param[in] pRenderPass SkyBoxPass to serialize data from
        */
        virtual Dictionary getScriptingDictionary() const override;

        /** Set the sampler used to render the sky box.
        */
        void setSampler(Sampler::SharedPtr pSampler);

        /** Get the sky box texture.
        */
        Texture::SharedPtr getTexture() const;

        /** Set a new texture
        */
        void setTexture(const Texture::SharedPtr& pTexture);

        /** Get the sampler used to render the sky box.
        */
        Sampler::SharedPtr getSampler() const;

        void setScale(float scale) { mScale = scale; }
        float getScale() const { return mScale; }

        /** Called once before compilation. Describes I/O requirements of the pass.
        The requirements can't change after the graph is compiled. If the IO requests are dynamic, you'll need to trigger compilation of the render-graph yourself.
        */
        virtual void reflect(RenderPassReflection& reflector) const override;

        /** Executes the pass.
        */
        virtual void execute(RenderContext* pRenderContext, const RenderData* pData) override;

        virtual void setScene(const std::shared_ptr<Scene>& pScene) override;
    private:
        SkyBox();
        bool createResources(const Texture::SharedPtr& pTexture, const Sampler::SharedPtr& pSampler, bool renderStereo);

        size_t mMatOffset;
        size_t mScaleOffset;

        float mScale = 1;
        Model::SharedPtr mpCubeModel;
        Texture::SharedPtr mpTexture;

        GraphicsProgram::SharedPtr mpProgram;
        GraphicsVars::SharedPtr mpVars;
        GraphicsState::SharedPtr mpState;
        Fbo::SharedPtr mpFbo;
        std::shared_ptr<Scene> mpScene;
        Sampler::SharedPtr mpSampler;
        bool mLoadSrgb = true;
        bool mRenderStereo = false;

        struct
        {
            ProgramReflection::BindLocation perFrameCB;
            ProgramReflection::BindLocation sampler;
            ProgramReflection::BindLocation texture;
        } mBindLocations;
    };
}<|MERGE_RESOLUTION|>--- conflicted
+++ resolved
@@ -53,14 +53,7 @@
             \param[in] renderStereo Whether to render in stereo mode using Single Pass Stereo
         */
         static SharedPtr create(const Texture::SharedPtr& pTexture, const Sampler::SharedPtr& pSampler = nullptr, bool renderStereo = false);
-<<<<<<< HEAD
-
-        /* Create a sky box using data from serializer
-            \param[in] serializer Object to obtain initialization data
-        */
-        static SharedPtr create(const Dictionary& dict = {});
-=======
->>>>>>> a438d91f
+        static SharedPtr create(const Dictionary& dict);
         
         /** Load a texture and create a sky box using it.
             \param[in] textureName Filename of texture. Can include a full or relative path from a data directory
