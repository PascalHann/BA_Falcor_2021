--- conflicted
+++ resolved
@@ -267,14 +267,11 @@
         return pShared;
     }
 
-<<<<<<< HEAD
-=======
     CascadedShadowMaps::SharedPtr CascadedShadowMaps::create(const Dictionary& dict)
     {
         return SharedPtr(new CascadedShadowMaps());
     }
 
->>>>>>> 1c6566b6
     void CascadedShadowMaps::setSdsmReadbackLatency(uint32_t latency)
     {
         if(mSdsmData.readbackLatency != latency)
