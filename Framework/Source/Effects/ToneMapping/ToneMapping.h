/***************************************************************************
# Copyright (c) 2015, NVIDIA CORPORATION. All rights reserved.
#
# Redistribution and use in source and binary forms, with or without
# modification, are permitted provided that the following conditions
# are met:
#  * Redistributions of source code must retain the above copyright
#    notice, this list of conditions and the following disclaimer.
#  * Redistributions in binary form must reproduce the above copyright
#    notice, this list of conditions and the following disclaimer in the
#    documentation and/or other materials provided with the distribution.
#  * Neither the name of NVIDIA CORPORATION nor the names of its
#    contributors may be used to endorse or promote products derived
#    from this software without specific prior written permission.
#
# THIS SOFTWARE IS PROVIDED BY THE COPYRIGHT HOLDERS ``AS IS'' AND ANY
# EXPRESS OR IMPLIED WARRANTIES, INCLUDING, BUT NOT LIMITED TO, THE
# IMPLIED WARRANTIES OF MERCHANTABILITY AND FITNESS FOR A PARTICULAR
# PURPOSE ARE DISCLAIMED.  IN NO EVENT SHALL THE COPYRIGHT OWNER OR
# CONTRIBUTORS BE LIABLE FOR ANY DIRECT, INDIRECT, INCIDENTAL, SPECIAL,
# EXEMPLARY, OR CONSEQUENTIAL DAMAGES (INCLUDING, BUT NOT LIMITED TO,
# PROCUREMENT OF SUBSTITUTE GOODS OR SERVICES; LOSS OF USE, DATA, OR
# PROFITS; OR BUSINESS INTERRUPTION) HOWEVER CAUSED AND ON ANY THEORY
# OF LIABILITY, WHETHER IN CONTRACT, STRICT LIABILITY, OR TORT
# (INCLUDING NEGLIGENCE OR OTHERWISE) ARISING IN ANY WAY OUT OF THE USE
# OF THIS SOFTWARE, EVEN IF ADVISED OF THE POSSIBILITY OF SUCH DAMAGE.
***************************************************************************/
#pragma once
#include "Graphics/FullScreenPass.h"
#include "API/ConstantBuffer.h"
#include "API/FBO.h"
#include "API/Sampler.h"
#include "Utils/Gui.h"
#include "Graphics/RenderGraph/RenderPass.h"

namespace Falcor
{
    /** Tone-mapping effect
    */
    class ToneMapping : public RenderPass, public inherit_shared_from_this<RenderPass, ToneMapping>
    {
    public:
        using SharedPtr = std::shared_ptr<ToneMapping>;

        /** Destructor
        */
        ~ToneMapping();

        /** The tone-mapping operator to use
        */
        enum class Operator
        {
            Clamp,              ///< Clamp to [0, 1]. Just like LDR
            Linear,             ///< Linear mapping
            Reinhard,           ///< Reinhard operator
            ReinhardModified,   ///< Reinhard operator with maximum white intensity
            HejiHableAlu,       ///< John Hable's ALU approximation of Jim Heji's filmic operator
            HableUc2,           ///< John Hable's filmic tone-mapping used in Uncharted 2
            Aces,               ///< Aces Filmic Tone-Mapping
        };

        /** Create a new object
        */
<<<<<<< HEAD
        static SharedPtr create(Operator op);
        static SharedPtr createPass() { return create(Operator::Aces); }
=======
        static SharedPtr create(Operator op);       
        static SharedPtr create(const Dictionary& dict) { return create(Operator::Aces); }
>>>>>>> 1c6566b6

        /** Render UI elements
            \param[in] pGui GUI instance to render UI with
            \param[in] uiGroup Name for the group to render UI elements within
        */
        void renderUI(Gui* pGui, const char* uiGroup) override;

        /** Run the tone-mapping program
        \param pRenderContext Render-context to use
        \param pSrc The source FBO. Only color-texture 0 will be tone-mapped
        \param pDst The destination FBO
        */
        deprecate("3.2")
        void execute(RenderContext* pRenderContext, const Fbo::SharedPtr& pSrc, const Fbo::SharedPtr& pDst);

        /** Run the tone-mapping program
            \param pRenderContext Render-context to use
            \param pSrc The source texture
            \param pDst The destination FBO
        */
        void execute(RenderContext* pRenderContext, const Texture::SharedPtr& pSrc, const Fbo::SharedPtr& pDst);

        /** Set a new operator. Triggers shader recompilation if operator has not been set on this instance before.
        */
        void setOperator(Operator op);

        /** Sets the middle-gray luminance used for normalizing each pixel's luminance. 
            Middle gray is usually in the range of [0.045, 0.72].
            Lower values maximize contrast. Useful for night scenes.
            Higher values minimize contrast, resulting in brightly lit objects.
        */
        void setExposureKey(float exposureKey);

        /** Sets the maximal luminance to be consider as pure white.
            Only valid if the operator is ReinhardModified
        */
        void setWhiteMaxLuminance(float maxLuminance);

        /** Sets the luminance texture LOD to use when fetching average luminance values.
            Lower values will result in a more localized effect
        */
        void setLuminanceLod(float lod);

        /** Sets the white-scale used in Uncharted 2 tone mapping.
        */
        void setWhiteScale(float whiteScale);

        /** Called once before compilation. Describes I/O requirements of the pass.
        The requirements can't change after the graph is compiled. If the IO requests are dynamic, you'll need to trigger compilation of the render-graph yourself.
        */
        virtual void reflect(RenderPassReflection& reflector) const override;

        /** Executes the pass.
        */
        virtual void execute(RenderContext* pRenderContext, const RenderData* pData) override;
        
        /** Get the tonemapping operator type.
		*/
        Operator getOperator() const { return mOperator; }
        
        /** Get tonemapper exposure key value.
		*/
        float getExposureKey() const { return mConstBufferData.exposureKey; }
        
        /** Gets the maximal luminance to be consider as pure white. 
		*/
        float getWhiteMaxLuminance() const { return mConstBufferData.whiteMaxLuminance; }
        
        /** Gets the luminance texture LOD to use when fetching average luminance values. 
		*/
        float getLuminanceLod() const { return mConstBufferData.luminanceLod; }
        
        /** Gets the white-scale used in Uncharted 2 tone mapping. 
		*/
        float getWhiteScale() const { return mConstBufferData.whiteScale; }

    private:
        ToneMapping(Operator op);
        void createLuminanceFbo(const Texture::SharedPtr& pSrc);

        Operator mOperator;
        FullScreenPass::UniquePtr mpToneMapPass;
        FullScreenPass::UniquePtr mpLuminancePass;
        Fbo::SharedPtr mpLuminanceFbo;
        GraphicsVars::SharedPtr mpToneMapVars;
        GraphicsVars::SharedPtr mpLuminanceVars;
        ConstantBuffer::SharedPtr mpToneMapCBuffer;
        Sampler::SharedPtr mpPointSampler;
        Sampler::SharedPtr mpLinearSampler;

        struct PassBindLocations
        {
            ParameterBlockReflection::BindLocation luminanceSampler;
            ParameterBlockReflection::BindLocation colorSampler;
            ParameterBlockReflection::BindLocation colorTex;
            ParameterBlockReflection::BindLocation luminanceTex;
        } mBindLocations;

        struct
        {
            float exposureKey = 0.042f;
            float whiteMaxLuminance = 1.0f;
            float luminanceLod = 16; // Max possible LOD, will result in global operation
            float whiteScale = 11.2f;
        } mConstBufferData;

        void createToneMapPass(Operator op);
        void createLuminancePass();
    };
}<|MERGE_RESOLUTION|>--- conflicted
+++ resolved
@@ -61,13 +61,8 @@
 
         /** Create a new object
         */
-<<<<<<< HEAD
-        static SharedPtr create(Operator op);
-        static SharedPtr createPass() { return create(Operator::Aces); }
-=======
         static SharedPtr create(Operator op);       
         static SharedPtr create(const Dictionary& dict) { return create(Operator::Aces); }
->>>>>>> 1c6566b6
 
         /** Render UI elements
             \param[in] pGui GUI instance to render UI with
