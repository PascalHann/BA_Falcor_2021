--- conflicted
+++ resolved
@@ -478,20 +478,14 @@
                 mpPixelZoom->render(mpRenderContext.get(), mpBackBufferFBO.get());
             }
 
-<<<<<<< HEAD
 #if _PROFILING_ENABLED
             Profiler::endFrame();
 #endif
-            captureVideoFrame();
-=======
-            printProfileData();
-
             // Capture video frame after UI is rendered
             if (captureVideoUI)
             {
                 captureVideoFrame();
             }
->>>>>>> 112dbf53
 
             if (mCaptureScreen)
             {
