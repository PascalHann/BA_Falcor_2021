/***************************************************************************
# Copyright (c) 2018, NVIDIA CORPORATION. All rights reserved.
#
# Redistribution and use in source and binary forms, with or without
# modification, are permitted provided that the following conditions
# are met:
#  * Redistributions of source code must retain the above copyright
#    notice, this list of conditions and the following disclaimer.
#  * Redistributions in binary form must reproduce the above copyright
#    notice, this list of conditions and the following disclaimer in the
#    documentation and/or other materials provided with the distribution.
#  * Neither the name of NVIDIA CORPORATION nor the names of its
#    contributors may be used to endorse or promote products derived
#    from this software without specific prior written permission.
#
# THIS SOFTWARE IS PROVIDED BY THE COPYRIGHT HOLDERS ``AS IS'' AND ANY
# EXPRESS OR IMPLIED WARRANTIES, INCLUDING, BUT NOT LIMITED TO, THE
# IMPLIED WARRANTIES OF MERCHANTABILITY AND FITNESS FOR A PARTICULAR
# PURPOSE ARE DISCLAIMED.  IN NO EVENT SHALL THE COPYRIGHT OWNER OR
# CONTRIBUTORS BE LIABLE FOR ANY DIRECT, INDIRECT, INCIDENTAL, SPECIAL,
# EXEMPLARY, OR CONSEQUENTIAL DAMAGES (INCLUDING, BUT NOT LIMITED TO,
# PROCUREMENT OF SUBSTITUTE GOODS OR SERVICES; LOSS OF USE, DATA, OR
# PROFITS; OR BUSINESS INTERRUPTION) HOWEVER CAUSED AND ON ANY THEORY
# OF LIABILITY, WHETHER IN CONTRACT, STRICT LIABILITY, OR TORT
# (INCLUDING NEGLIGENCE OR OTHERWISE) ARISING IN ANY WAY OUT OF THE USE
# OF THIS SOFTWARE, EVEN IF ADVISED OF THE POSSIBILITY OF SUCH DAMAGE.
***************************************************************************/
#include "Framework.h"
#include "RenderGraph.h"
#include "RenderPassesLibrary.h"
#include "API/FBO.h"
#include "Utils/DirectedGraphTraversal.h"
#include "Utils/Gui.h"

namespace Falcor
{
    RenderGraph::SharedPtr RenderGraph::create()
    {
        try
        {
            return SharedPtr(new RenderGraph);
        }
        catch (const std::exception&)
        {
            return nullptr;
        }
    }

    RenderGraph::RenderGraph()
    {
        mpGraph = DirectedGraph::create();
        mpResourcesCache = ResourceCache::create();
    }

    uint32_t RenderGraph::getPassIndex(const std::string& name) const
    {
        auto& it = mNameToIndex.find(name);
        return (it == mNameToIndex.end()) ? kInvalidIndex : it->second;
    }

    void RenderGraph::setScene(const std::shared_ptr<Scene>& pScene)
    {
        mpScene = pScene;
        for (auto& it : mNodeData)
        {
            it.second.pPass->setScene(pScene);
        }
    }

    uint32_t RenderGraph::addPass(const RenderPass::SharedPtr& pPass, const std::string& passName)
    {
        assert(pPass);
        if (getPassIndex(passName) != kInvalidIndex)
        {
            logWarning("Pass named `" + passName + "' already exists. Pass names must be unique");
            return false;
        }

        auto passChangedCB = [this]() {mRecompile = true; };
        pPass->setPassChangedCB(passChangedCB);

        pPass->setScene(mpScene);
        uint32_t node = mpGraph->addNode();
        mNameToIndex[passName] = node;
        mNodeData[node] = { passName, pPass };
        mRecompile = true;
        return true;
    }

    void RenderGraph::removePass(const std::string& name)
    {
        uint32_t index = getPassIndex(name);
        if (index == kInvalidIndex)
        {
            logWarning("Can't remove pass `" + name + "`. Pass doesn't exist");
            return;
        }

        // Update the indices
        mNameToIndex.erase(name);

        // remove pass data
        mNodeData.erase(index);

        // Remove all the edges associated with this pass
        const auto& removedEdges = mpGraph->removeNode(index);
        for (const auto& e : removedEdges) mEdgeData.erase(e);

        mRecompile = true;
    }

    const RenderPass::SharedPtr& RenderGraph::getPass(const std::string& name) const
    {
        uint32_t index = getPassIndex(name);
        if (index == kInvalidIndex)
        {
            static RenderPass::SharedPtr pNull;
            logWarning("RenderGraph::getRenderPass() - can't find a pass named `" + name + "`");
            return pNull;
        }
        return mNodeData.at(index).pPass;
    }

    using str_pair = std::pair<std::string, std::string>;

    template<bool input>
    static bool checkRenderPassIoExist(const RenderPass* pPass, const std::string& name)
    {
        RenderPassReflection reflect;
        pPass->reflect(reflect);
        for (size_t i = 0; i < reflect.getFieldCount(); i++)
        {
            const auto& f = reflect.getField(i);
            if (f.getName() == name)
            {
                return input ? is_set(f.getType(), RenderPassReflection::Field::Type::Input) : is_set(f.getType(), RenderPassReflection::Field::Type::Output);
            }
        }

        return false;
    }

    static bool parseFieldName(const std::string& fullname, str_pair& strPair)
    {
        if (std::count(fullname.begin(), fullname.end(), '.') != 1)
        {
            logError("RenderGraph node field string is incorrect. Must be in the form of `PassName.FieldName` but got `" + fullname + "`", false);
            return false;
        }

        size_t dot = fullname.find_first_of('.');
        strPair.first = fullname.substr(0, dot);
        strPair.second = fullname.substr(dot + 1);
        return true;
    }

    template<bool input>
    static RenderPass* getRenderPassAndNamePair(const RenderGraph* pGraph, const std::string& fullname, const std::string& errorPrefix, str_pair& nameAndField)
    {
        if (parseFieldName(fullname, nameAndField) == false) return false;

        RenderPass* pPass = pGraph->getPass(nameAndField.first).get();
        if (!pPass)
        {
            logError(errorPrefix + " - can't find render-pass named '" + nameAndField.first + "'");
            return nullptr;
        }

        if (checkRenderPassIoExist<input>(pPass, nameAndField.second) == false)
        {
            logError(errorPrefix + "- can't find field named `" + nameAndField.second + "` in render-pass `" + nameAndField.first + "`");
            return nullptr;
        }
        return pPass;
    }

    uint32_t RenderGraph::addEdge(const std::string& src, const std::string& dst)
    {
        EdgeData newEdge;
        str_pair srcPair, dstPair;
        const auto& pSrc = getRenderPassAndNamePair<false>(this, src, "Invalid src string in RenderGraph::addEdge()", srcPair);
        const auto& pDst = getRenderPassAndNamePair<true>(this, dst, "Invalid dst string in RenderGraph::addEdge()", dstPair);
        newEdge.srcField = srcPair.second;
        newEdge.dstField = dstPair.second;

        if (pSrc == nullptr || pDst == nullptr) return false;
        uint32_t srcIndex = mNameToIndex[srcPair.first];
        uint32_t dstIndex = mNameToIndex[dstPair.first];

        // Check that the dst field is not already initialized
        const DirectedGraph::Node* pNode = mpGraph->getNode(dstIndex);

        for (uint32_t e = 0; e < pNode->getIncomingEdgeCount(); e++)
        {
            uint32_t incomingEdgeId = pNode->getIncomingEdge(e);
            const auto& edgeData = mEdgeData[incomingEdgeId];

            if (edgeData.dstField == newEdge.dstField)
            {
                if (edgeData.autoGenerated)
                {
                    removeEdge(incomingEdgeId);
                    break;
                }
                else
                {
                    logError("RenderGraph::addEdge() - destination `" + dst + "` is already initialized. Please remove the existing connection before trying to add an edge");
                    return kInvalidIndex;
                }
            }
        }

        // Make sure that this doesn't create a cycle
        if (DirectedGraphPathDetector::hasPath(mpGraph, dstIndex, srcIndex))
        {
            logError("RenderGraph::addEdge() - can't add the edge [" + src + ", " + dst + "]. This will create a cycle in the graph which is not allowed");
            return kInvalidIndex;
        }

        uint32_t e = mpGraph->addEdge(srcIndex, dstIndex);
        mEdgeData[e] = newEdge;
        mRecompile = true;
        return e;
    }

    void RenderGraph::removeEdge(const std::string& src, const std::string& dst)
    {
        str_pair srcPair, dstPair;
        const auto& pSrc = getRenderPassAndNamePair<false>(this, src, "Invalid src string in RenderGraph::addEdge()", srcPair);
        const auto& pDst = getRenderPassAndNamePair<true>(this, dst, "Invalid dst string in RenderGraph::addEdge()", dstPair);

        if (pSrc == nullptr || pDst == nullptr)
        {
            logWarning("Unable to remove edge. Input or output node not found.");
            return;
        }

        uint32_t srcIndex = mNameToIndex[srcPair.first];

        const DirectedGraph::Node* pSrcNode = mpGraph->getNode(srcIndex);

        for (uint32_t i = 0; i < pSrcNode->getOutgoingEdgeCount(); ++i)
        {
            uint32_t edgeID = pSrcNode->getOutgoingEdge(i);
            if (mEdgeData[edgeID].srcField == srcPair.second)
            {
                if (mEdgeData[edgeID].dstField == dstPair.second)
                {
                    removeEdge(edgeID);
                    return;
                }
            }
        }
    }

    void RenderGraph::removeEdge(uint32_t edgeID)
    {
        mEdgeData.erase(edgeID);
        mpGraph->removeEdge(edgeID);
        mRecompile = true;
    }

    uint32_t RenderGraph::getEdge(const std::string& src, const std::string& dst)
    {
        str_pair srcPair, dstPair;
        parseFieldName(src, srcPair);
        parseFieldName(dst, dstPair);

        for (uint32_t i = 0; i < mpGraph->getCurrentNodeId(); ++i)
        {
            if (!mpGraph->doesEdgeExist(i)) { continue; }

            const DirectedGraph::Edge* pEdge = mpGraph->getEdge(i);
            if (dstPair.first == mNodeData[pEdge->getDestNode()].nodeName &&
                srcPair.first == mNodeData[pEdge->getSourceNode()].nodeName)
            {
                if (mEdgeData[i].dstField == dstPair.second
                    && mEdgeData[i].srcField == srcPair.second)
                {
                    return i;
                }
            }
        }

        return static_cast<uint32_t>(-1);
    }

    bool RenderGraph::isValid(std::string& log) const
    {
        std::unordered_map<RenderPass*, RenderPassReflection> passReflectionMap;
        std::vector<const NodeData*> nodeVec;
        
        // If there are no marked graph outputs, is not valid
        if (!mOutputs.size()) return false;

        for (uint32_t i = 0; i < mpGraph->getCurrentNodeId(); i++)
        {
            if (mpGraph->doesNodeExist(i))
            {
                const auto& nodeIt = mNodeData.find(i);
                nodeVec.push_back(&nodeIt->second);
                nodeIt->second.pPass->reflect(passReflectionMap[nodeIt->second.pPass.get()]);
            }
        }
        
        // For all nodes, starting at end, iterate until index 1 of vector
        for (const NodeData* pNodeData : nodeVec)
        {
            RenderPassReflection passReflection = passReflectionMap[pNodeData->pPass.get()];

            if (is_set(passReflection.getFlags(), RenderPassReflection::Flags::ForceExecution)) continue;

            uint_t numRequiredInputs = 0;
            bool hasGraphOutput = false;
            const DirectedGraph::Node* pNode = mpGraph->getNode(mNameToIndex.at(pNodeData->nodeName));
            
            // get input count
            for (uint32_t i = 0; i < passReflection.getFieldCount(); ++i)
            {
                const RenderPassReflection::Field& field = passReflection.getField(i);

                if (is_set(field.getType(), RenderPassReflection::Field::Type::Input))
                {
                    if (!is_set(field.getFlags(), RenderPassReflection::Field::Flags::Optional)) numRequiredInputs++;
                }
                GraphOut graphOut;
                graphOut.field = field.getName();
                graphOut.nodeId = getPassIndex(pNodeData->nodeName);
                hasGraphOutput |= isGraphOutput(graphOut);
            }

            // check if node has no inputs, and has connected outgoing edges
            bool hasOutputs = (pNode->getOutgoingEdgeCount() || hasGraphOutput);
            if (numRequiredInputs && !pNode->getIncomingEdgeCount() && hasOutputs)
            {
                return false;
            }
        }

        return true;
    }

    bool RenderGraph::resolveExecutionOrder()
    {
        mExecutionList.clear();
        // Find all passes that affect the outputs
        std::unordered_set<uint32_t> participatingPasses;
        for (auto& o : mOutputs)
        {
            uint32_t nodeId = o.nodeId;
            auto dfs = DirectedGraphDfsTraversal(mpGraph, nodeId, DirectedGraphDfsTraversal::Flags::IgnoreVisited | DirectedGraphDfsTraversal::Flags::Reverse);
            while (nodeId != DirectedGraph::kInvalidID)
            {
                participatingPasses.insert(nodeId);
                nodeId = dfs.traverse();
            }
        }

        // Run topological sort
        auto topologicalSort = DirectedGraphTopologicalSort::sort(mpGraph.get());

        // For each object in the vector, if it's being used in the execution, put it in the list
        for (auto& node : topologicalSort)
        {
            if (participatingPasses.find(node) != participatingPasses.end())
            {
                mExecutionList.push_back(node);

                RenderPassReflection r;
                mNodeData[node].pPass->reflect(r);
                mPassReflectionMap[mNodeData[node].pPass.get()] = r;
            }
        }

        return true;
    }

    bool RenderGraph::isGraphOutput(const GraphOut& graphOut) const
    {
        for (const GraphOut& currentOut : mOutputs)
        {
            if (graphOut.nodeId == currentOut.nodeId)
            {
                if (graphOut.field == currentOut.field)
                {
                    return true;
                }
            }
        }
        
        return false;
    }

    std::vector<RenderGraph::OutputInfo> RenderGraph::getAvailableOutputs() const
    {
        std::vector<OutputInfo> outputs;
        std::unordered_set<std::string> visitedOutputs;
        for (const auto& node : mNodeData)
        {
            const DirectedGraph::Node* pNode = mpGraph->getNode(node.first);
            for (uint32_t i = 0; i < pNode->getOutgoingEdgeCount(); ++i)
            {
                const RenderGraph::EdgeData& edgeData = mEdgeData.find(pNode->getOutgoingEdge(i))->second;
                GraphOut thisOutput{ node.first, edgeData.srcField };
                bool isOutput = isGraphOutput(thisOutput);
                std::string fieldName = node.second.nodeName + "." + thisOutput.field;
                if (visitedOutputs.find(fieldName) == visitedOutputs.end())
                {
                    visitedOutputs.insert(fieldName);
                    outputs.push_back(OutputInfo{ fieldName, isOutput });
                }
            }
        }
        return outputs;
    }

    bool RenderGraph::resolveResourceTypes()
    {
        // Build list to look up execution order index from the pass
        std::unordered_map<RenderPass*, uint32_t> passToIndex;
        for (size_t i = 0; i < mExecutionList.size(); i++)
        {
            uint32_t nodeIndex = mExecutionList[i];
            const DirectedGraph::Node* pNode = mpGraph->getNode(nodeIndex);
            assert(pNode);
            RenderPass* pSrcPass = mNodeData[nodeIndex].pPass.get();
            const RenderPassReflection& passReflection = mPassReflectionMap.at(pSrcPass);

            const auto isGraphOutput = [=](uint32_t nodeId, const std::string& field)
            {
                for (const auto& out : mOutputs)
                {
                    if (out.nodeId == nodeId && out.field == field) return true;
                }
                return false;
            };

            // Set all the pass' outputs to either null or allocate a resource if it is required
            for (size_t f = 0; f < passReflection.getFieldCount(); f++)
            {
                const auto& field = passReflection.getField(f);
                if (is_set(field.getType(), RenderPassReflection::Field::Type::Output))
                {
                    // If is not a graph output, and is required for the pass, we need to allocate it,
                    // even if the output is not connected to anything else
                    if (isGraphOutput(nodeIndex, field.getName()) == false &&
                        is_set(field.getFlags(), RenderPassReflection::Field::Flags::Optional) == false)
                    {
                        mpResourcesCache->registerField(mNodeData[nodeIndex].nodeName + '.' + field.getName(), field, uint32_t(i));
                    }
                }
            }

            // Go over the edges, allocate the required resources and attach them to the input pass
            for (uint32_t e = 0; e < pNode->getOutgoingEdgeCount(); e++)
            {
                uint32_t edgeIndex = pNode->getOutgoingEdge(e);
                const auto& pEdge = mpGraph->getEdge(edgeIndex);
                const auto& edgeData = mEdgeData[edgeIndex];

                const auto& field = passReflection.getField(edgeData.srcField, RenderPassReflection::Field::Type::Output);

                // Skip the field if it's not an output field
                if (field.isValid() == false || is_set(field.getType(), RenderPassReflection::Field::Type::Output) == false) continue;

                // Merge dst/input field into same resource data
                std::string srcResourceName = mNodeData[nodeIndex].nodeName + '.' + field.getName();
                std::string dstResourceName = mNodeData[pEdge->getDestNode()].nodeName + '.' + edgeData.dstField;

                const auto& pDstPass = mNodeData[pEdge->getDestNode()].pPass;
                RenderPassReflection::Field dstField = mPassReflectionMap[pDstPass.get()].getField(edgeData.dstField);

                assert(passToIndex.count(pDstPass.get()) > 0);
                mpResourcesCache->registerField(dstResourceName, dstField, passToIndex[pDstPass.get()],srcResourceName);
            }
        }

        return true;
    }

    bool RenderGraph::allocateResources()
    {
        mpResourcesCache->allocateResources(mSwapChainData);
        return true;
    }

    bool RenderGraph::compile(std::string& log)
    {
        if (mRecompile)
        {
            mpResourcesCache->reset();

            if (resolveExecutionOrder() == false) return false;
            if (resolveResourceTypes() == false) return false;
            if (allocateResources() == false) return false;
            if (isValid(log) == false) return false;
        }
        mRecompile = false;
        return true;
    }

    void RenderGraph::execute(RenderContext* pContext)
    {
        bool profile = mProfileGraph && gProfileEnabled;

        if (profile) Profiler::startEvent("RenderGraph::execute()");

        std::string log;
        if (!compile(log))
        {
            logWarning("Failed to compile RenderGraph\n" + log + "Ignoring RenderGraph::execute() call");
            return;
        }

        for (const auto& node : mExecutionList)
        {
            if (profile) Profiler::startEvent(mNodeData[node].nodeName);
            RenderData renderData(mNodeData[node].nodeName, nullptr, mpResourcesCache);
            mNodeData[node].pPass->execute(pContext, &renderData);
            if (profile) Profiler::endEvent(mNodeData[node].nodeName);
        }

        if (profile) Profiler::endEvent("RenderGraph::execute()");
    }

    void RenderGraph::update(const SharedPtr& pGraph)
    {
        // fill in missing passes from referenced graph
        for (const auto& nameIndexPair : pGraph->mNameToIndex)
        {
            // if same name and type
            RenderPass::SharedPtr pRenderPass = pGraph->mNodeData[nameIndexPair.second].pPass;
            std::string passTypeName = pRenderPass->getName();

            if (!renderPassExist(nameIndexPair.first) && getRenderPass(nameIndexPair.first)->getName() == passTypeName)
            { 
                RenderPass::SharedPtr pNewPass = RenderPassLibrary::createRenderPass(
                    passTypeName.c_str(), pRenderPass->getScriptingDictionary());
                addRenderPass(pNewPass, nameIndexPair.first);
            }
        }

        // remove nodes that should no longer be within the graph
        for (const auto& nameIndexPair : mNameToIndex)
        {
            if (!pGraph->renderPassExist(nameIndexPair.first))
            {
                removeRenderPass(nameIndexPair.first);
            }
            
            // only remove outputs for passes that have been removed
            std::vector<uint32_t> outputsToRemove;
            uint32_t index = 0;
            for (const GraphOut& currentOut : mOutputs)
            {
                if (nameIndexPair.second == currentOut.nodeId)
                {
                    outputsToRemove.push_back(index);
                }
                ++index;
            }
            for (uint32_t i : outputsToRemove)
            {
                mOutputs.erase(mOutputs.begin() + i);
            }
        }

        // move and copy all edges, preserving state of edges
        // add missing edges
        for (uint32_t i = 0; i < pGraph->mpGraph->getCurrentNodeId(); ++i)
        {
            if (!pGraph->mpGraph->doesEdgeExist(i)) { continue;}

            const DirectedGraph::Edge* pEdge = pGraph->mpGraph->getEdge(i);
            std::string dst = pGraph->mNodeData[pEdge->getDestNode()].nodeName;
            std::string src = pGraph->mNodeData[pEdge->getSourceNode()].nodeName;
            dst += std::string(".") + pGraph->mEdgeData[i].dstField;
            src += std::string(".") + pGraph->mEdgeData[i].srcField;

            // only add if the edge doesn't exist to preserve state
            if ( getEdge(src, dst) == uint32_t(-1))
            {
                addEdge(src, dst);
            }
        }
        
        // remove extra edges from original
        for (uint32_t i = 0; i < pGraph->mpGraph->getCurrentNodeId(); ++i)
        {
            if (!pGraph->mpGraph->doesEdgeExist(i)) { continue; }

            const DirectedGraph::Edge* pEdge = mpGraph->getEdge(i);
            std::string dst = mNodeData[pEdge->getDestNode()].nodeName;
            std::string src = mNodeData[pEdge->getSourceNode()].nodeName;
            dst += std::string(".") + mEdgeData[i].dstField;
            src += std::string(".") + mEdgeData[i].srcField;

            // only remove if new graph does not have edge
            if (pGraph->getEdge(src, dst) == uint32_t(-1))
            {
                removeEdge(src, dst);
            }
        }
        mRecompile = true;
    }

    bool RenderGraph::setInput(const std::string& name, const std::shared_ptr<Resource>& pResource)
    {
        str_pair strPair;
        RenderPass* pPass = getRenderPassAndNamePair<true>(this, name, "RenderGraph::setInput()", strPair);
        if (pPass == nullptr) return false;
        mpResourcesCache->registerExternalResource(name, pResource);
        return true;
    }

    bool RenderGraph::setOutput(const std::string& name, const std::shared_ptr<Resource>& pResource)
    {
        str_pair strPair;
        RenderPass* pPass = getRenderPassAndNamePair<false>(this, name, "RenderGraph::setOutput()", strPair);
        if (pPass == nullptr) return false;
<<<<<<< HEAD
        mpResourcesCache->registerExternalResource(name, pResource);
        markGraphOutput(name);
=======
        mpResourcesCache->addResource(name, pResource);
        markOutput(name);
>>>>>>> 82e5a991
        if (!pResource) mRecompile = true;
        return true;
    }

    void RenderGraph::markOutput(const std::string& name)
    {
        str_pair strPair;
        const auto& pPass = getRenderPassAndNamePair<false>(this, name, "RenderGraph::markGraphOutput()", strPair);
        if (pPass == nullptr) return;

        GraphOut newOut;
        newOut.field = strPair.second;
        newOut.nodeId = mNameToIndex[strPair.first];

        // Check that this is not already marked
        for (const auto& o : mOutputs)
        {
            if (newOut.nodeId == o.nodeId && newOut.field == o.field) return;
        }

        mOutputs.push_back(newOut);
        mRecompile = true;
    }

    void RenderGraph::unmarkOutput(const std::string& name)
    {
        str_pair strPair;
        const auto& pPass = getRenderPassAndNamePair<false>(this, name, "RenderGraph::unmarkGraphOutput()", strPair);
        if (pPass == nullptr) return;

        GraphOut removeMe;
        removeMe.field = strPair.second;
        removeMe.nodeId = mNameToIndex[strPair.first];

        for (size_t i = 0; i < mOutputs.size(); i++)
        {
            if (mOutputs[i].nodeId == removeMe.nodeId && mOutputs[i].field == removeMe.field)
            {
                mOutputs.erase(mOutputs.begin() + i);
                mpResourcesCache->removeExternalResource(name);
                mRecompile = true;
                return;
            }
        }
    }

    const Resource::SharedPtr RenderGraph::getOutput(const std::string& name)
    {
        static const Resource::SharedPtr pNull;
        str_pair strPair;
        RenderPass* pPass = getRenderPassAndNamePair<false>(this, name, "RenderGraph::getOutput()", strPair);
        uint32_t passIndex = getPassIndex(strPair.first);
        GraphOut thisOutput = { passIndex, strPair.second };
        bool isOuput = isGraphOutput(thisOutput);

        return (pPass && isOuput) ? mpResourcesCache->getResource(name) : pNull;
    }

    std::string RenderGraph::getOutputName(size_t index) const
    {
        assert(index < mOutputs.size());
        const GraphOut& graphOut = mOutputs[index];
        return mNodeData.find(graphOut.nodeId)->second.nodeName + "." + graphOut.field;
    }

    void RenderGraph::onResizeSwapChain(const Fbo* pTargetFbo)
    {
        // Store the back-buffer values
        const Texture* pColor = pTargetFbo->getColorTexture(0).get();
        const Texture* pDepth = pTargetFbo->getDepthStencilTexture().get();
        assert(pColor && pDepth);

        // If the back-buffer values changed, recompile
        mRecompile = mRecompile || (mSwapChainData.format != pColor->getFormat());
        mRecompile = mRecompile || (mSwapChainData.width != pTargetFbo->getWidth());
        mRecompile = mRecompile || (mSwapChainData.height != pTargetFbo->getHeight());

        // Store the values
        mSwapChainData.format = pColor->getFormat();
        mSwapChainData.width = pTargetFbo->getWidth();
        mSwapChainData.height = pTargetFbo->getHeight();

        // Invoke the passes' callback
        for (const auto& it : mNodeData)
        {
            it.second.pPass->onResize(mSwapChainData.width, mSwapChainData.height);
        }
    }

    bool canFieldsConnect(const RenderPassReflection::Field& src, const RenderPassReflection::Field& dst)
    {
        assert(is_set(src.getType(), RenderPassReflection::Field::Type::Output) && is_set(dst.getType(), RenderPassReflection::Field::Type::Input));
        
        return src.getName() == dst.getName() &&
            (dst.getWidth() == 0 || src.getWidth() == dst.getWidth()) &&
            (dst.getHeight() == 0 || src.getHeight() == dst.getHeight()) &&
            (dst.getDepth() == 0 || src.getDepth() == dst.getDepth()) &&
            (dst.getFormat() == ResourceFormat::Unknown || src.getFormat() == dst.getFormat()) &&
            src.getSampleCount() == dst.getSampleCount() && // TODO: allow dst sample count to be 1 when auto MSAA resolve is implemented in graph compilation
            src.getResourceType() == dst.getResourceType() &&
            src.getSampleCount() == dst.getSampleCount();
    }

    // Given a pair of src and dst RenderPass data, check if any src outputs can fulfill unsatisfied dst inputs
    void RenderGraph::autoConnectPasses(const NodeData* pSrcNode, const RenderPassReflection& srcReflection, const NodeData* pdstNode, std::vector<RenderPassReflection::Field>& unsatisfiedInputs)
    {
        // For every unsatisfied input in dst pass
        auto dstFieldIt = unsatisfiedInputs.begin();
        while (dstFieldIt != unsatisfiedInputs.end())
        {
            bool inputSatisfied = false;

            // For every output in src pass
            for (uint32_t i = 0; i < srcReflection.getFieldCount(); i++)
            {
                const RenderPassReflection::Field& srcField = srcReflection.getField(i);
                if (is_set(srcField.getType(), RenderPassReflection::Field::Type::Output) && canFieldsConnect(srcField, *dstFieldIt))
                {
                    // Add Edge
                    uint32_t srcIndex = mNameToIndex[pSrcNode->nodeName];
                    uint32_t dstIndex = mNameToIndex[pdstNode->nodeName];

                    uint32_t e = mpGraph->addEdge(srcIndex, dstIndex);
                    mEdgeData[e] = { true, RenderGraph::EdgeData::Flags::None, srcField.getName(), dstFieldIt->getName() };
                    mRecompile = true;

                    // If connection was found, continue to next unsatisfied input
                    inputSatisfied = true;
                    break;
                }
            }

            // If input was satisfied, remove from unsatisfied list, else increment iterator
            dstFieldIt = inputSatisfied ? unsatisfiedInputs.erase(dstFieldIt) : dstFieldIt + 1;
        }
    }

    void RenderGraph::getUnsatisfiedInputs(const NodeData* pNodeData, const RenderPassReflection& passReflection, std::vector<RenderPassReflection::Field>& outList) const
    {
        assert(mNameToIndex.count(pNodeData->nodeName) > 0);

        // Get names of connected input edges
        std::vector<std::string> satisfiedFields;
        const DirectedGraph::Node* pNode = mpGraph->getNode(mNameToIndex.at( pNodeData->nodeName));
        for (uint32_t i = 0; i < pNode->getIncomingEdgeCount(); i++)
        {
            const auto& edgeData = mEdgeData.at(pNode->getIncomingEdge(i));
            satisfiedFields.push_back(edgeData.dstField);
        }

        // Build list of unsatisfied fields by comparing names with which edges/fields are connected
        for (uint32_t i = 0; i < passReflection.getFieldCount(); i++)
        {
            const RenderPassReflection::Field& field = passReflection.getField(i);

            bool isUnsatisfied = std::find(satisfiedFields.begin(), satisfiedFields.end(), field.getName()) == satisfiedFields.end();
            if (is_set(field.getType(), RenderPassReflection::Field::Type::Input) && isUnsatisfied)
            {
                outList.push_back(passReflection.getField(i));
            }
        }
    }

    void RenderGraph::autoGenEdges(const std::vector<uint32_t>& executionOrder)
    {
        // Remove all previously auto-generated edges
        auto it = mEdgeData.begin();
        while (it != mEdgeData.end())
        {
            if (it->second.autoGenerated)
            {
                removeEdge(it->first);
            }
            else it++;
        }

        // Gather list of passes by order they were added
        std::vector<NodeData*> nodeVec;
        std::unordered_map<RenderPass*, RenderPassReflection> passReflectionMap;

        if (executionOrder.size() > 0)
        {
            assert(executionOrder.size() == mNodeData.size());
            for (const uint32_t& nodeId : executionOrder)
            {
                nodeVec.push_back(&mNodeData[nodeId]);
                mNodeData[nodeId].pPass->reflect(passReflectionMap[mNodeData[nodeId].pPass.get()]);
            }
        }
        else
        {
            for (uint32_t i = 0; i < mpGraph->getCurrentNodeId(); i++)
            {
                if (mpGraph->doesNodeExist(i))
                {
                    nodeVec.push_back(&mNodeData[i]);
                    mNodeData[i].pPass->reflect(passReflectionMap[mNodeData[i].pPass.get()]);
                }
            }
        }

        // For all nodes, starting at end, iterate until index 1 of vector
        for (size_t dst = nodeVec.size() - 1; dst > 0; dst--)
        {
            std::vector<RenderPassReflection::Field> unsatisfiedInputs;
            getUnsatisfiedInputs(nodeVec[dst], passReflectionMap[nodeVec[dst]->pPass.get()], unsatisfiedInputs);

            // Find outputs to connect.
            // Start one before i, iterate until the beginning of vector
            for (size_t src = dst - 1; src != size_t(-1) && unsatisfiedInputs.size() > 0; src--)
            {
                // While there are unsatisfied inputs, keep searching for passes with outputs that can connect
                autoConnectPasses(nodeVec[src], passReflectionMap[nodeVec[src]->pPass.get()], nodeVec[dst], unsatisfiedInputs);
            }
        }
    }

    void RenderGraph::renderUI(Gui* pGui, const char* uiGroup)
    {
        if (!uiGroup || pGui->beginGroup(uiGroup))
        {
            pGui->addCheckBox("Profile Passes", mProfileGraph);
            pGui->addTooltip("Profile the render-passes. The results will be shown in the profiler window. If you can't see it, click 'P'");

            for (const auto& passId : mExecutionList)
            {
                const auto& pass = mNodeData[passId];

                // If you are thinking about displaying the profiler results next to the group label, it won't work. Since the times change every frame, IMGUI thinks it's a different group and will not expand it
                if (pGui->beginGroup(pass.nodeName))
                {
                    pass.pPass->renderUI(pGui, nullptr);
                    pGui->endGroup();
                }
            }

            if (uiGroup) pGui->endGroup();
        }
    }
}<|MERGE_RESOLUTION|>--- conflicted
+++ resolved
@@ -532,37 +532,44 @@
             RenderPass::SharedPtr pRenderPass = pGraph->mNodeData[nameIndexPair.second].pPass;
             std::string passTypeName = pRenderPass->getName();
 
-            if (!renderPassExist(nameIndexPair.first) && getRenderPass(nameIndexPair.first)->getName() == passTypeName)
+            if (!doesPassExist(nameIndexPair.first))
             { 
-                RenderPass::SharedPtr pNewPass = RenderPassLibrary::createRenderPass(
+                RenderPass::SharedPtr pNewPass = RenderPassLibrary::createPass(
                     passTypeName.c_str(), pRenderPass->getScriptingDictionary());
-                addRenderPass(pNewPass, nameIndexPair.first);
-            }
-        }
+                addPass(pNewPass, nameIndexPair.first);
+            }
+        }
+
+        std::vector<uint32_t> outputsToRemove;
+        std::vector<std::string> passesToRemove;
 
         // remove nodes that should no longer be within the graph
         for (const auto& nameIndexPair : mNameToIndex)
         {
-            if (!pGraph->renderPassExist(nameIndexPair.first))
-            {
-                removeRenderPass(nameIndexPair.first);
-            }
-            
-            // only remove outputs for passes that have been removed
-            std::vector<uint32_t> outputsToRemove;
-            uint32_t index = 0;
-            for (const GraphOut& currentOut : mOutputs)
-            {
-                if (nameIndexPair.second == currentOut.nodeId)
-                {
-                    outputsToRemove.push_back(index);
-                }
-                ++index;
-            }
-            for (uint32_t i : outputsToRemove)
-            {
-                mOutputs.erase(mOutputs.begin() + i);
-            }
+            if (!pGraph->doesPassExist(nameIndexPair.first))
+            {
+                passesToRemove.push_back(nameIndexPair.first);
+
+                // only remove outputs for passes that have been removed
+                uint32_t index = 0;
+                for (const GraphOut& currentOut : mOutputs)
+                {
+                    if (nameIndexPair.second == currentOut.nodeId)
+                    {
+                        outputsToRemove.push_back(index);
+                    }
+                    ++index;
+                }
+            }
+        }
+        
+        for (const std::string& passName : passesToRemove)
+        {
+            removePass(passName);
+        }
+        for (uint32_t i : outputsToRemove)
+        {
+            mOutputs.erase(mOutputs.begin() + i);
         }
 
         // move and copy all edges, preserving state of edges
@@ -585,9 +592,10 @@
         }
         
         // remove extra edges from original
-        for (uint32_t i = 0; i < pGraph->mpGraph->getCurrentNodeId(); ++i)
-        {
-            if (!pGraph->mpGraph->doesEdgeExist(i)) { continue; }
+        std::vector<str_pair> edgesToRemove;
+        for (uint32_t i = 0; i < mpGraph->getCurrentNodeId(); ++i)
+        {
+            if (!mpGraph->doesEdgeExist(i)) { continue; }
 
             const DirectedGraph::Edge* pEdge = mpGraph->getEdge(i);
             std::string dst = mNodeData[pEdge->getDestNode()].nodeName;
@@ -598,9 +606,15 @@
             // only remove if new graph does not have edge
             if (pGraph->getEdge(src, dst) == uint32_t(-1))
             {
-                removeEdge(src, dst);
-            }
-        }
+                edgesToRemove.push_back({src, dst});
+            }
+        }
+
+        for (const str_pair& edge : edgesToRemove)
+        {
+            removeEdge(edge.first, edge.second);
+        }
+
         mRecompile = true;
     }
 
@@ -618,13 +632,8 @@
         str_pair strPair;
         RenderPass* pPass = getRenderPassAndNamePair<false>(this, name, "RenderGraph::setOutput()", strPair);
         if (pPass == nullptr) return false;
-<<<<<<< HEAD
         mpResourcesCache->registerExternalResource(name, pResource);
-        markGraphOutput(name);
-=======
-        mpResourcesCache->addResource(name, pResource);
         markOutput(name);
->>>>>>> 82e5a991
         if (!pResource) mRecompile = true;
         return true;
     }
@@ -748,7 +757,7 @@
                     uint32_t dstIndex = mNameToIndex[pdstNode->nodeName];
 
                     uint32_t e = mpGraph->addEdge(srcIndex, dstIndex);
-                    mEdgeData[e] = { true, RenderGraph::EdgeData::Flags::None, srcField.getName(), dstFieldIt->getName() };
+                    mEdgeData[e] = { true, srcField.getName(), dstFieldIt->getName() };
                     mRecompile = true;
 
                     // If connection was found, continue to next unsatisfied input
