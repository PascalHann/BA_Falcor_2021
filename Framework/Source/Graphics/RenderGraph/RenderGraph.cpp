--- conflicted
+++ resolved
@@ -314,27 +314,6 @@
         return true;
     }
 
-    std::vector<std::string> RenderGraph::getAllOutputs() const
-    {
-        std::vector<std::string> outputs;
-        for (const auto& node : mNodeData)
-        {
-            RenderPassReflection reflector;
-            node.second.pPass->reflect(reflector);
-
-            for (size_t i = 0; i < reflector.getFieldCount(); ++i)
-            {
-                const RenderPassReflection::Field& field = reflector.getField(i);
-                if (static_cast<bool>(field.getType() & RenderPassReflection::Field::Type::Output))
-                {
-                    outputs.push_back(node.second.nodeName + "." + field.getName());
-                }
-            }
-        }
-
-        return outputs;
-    }
-
     bool RenderGraph::resolveExecutionOrder()
     {
         mExecutionList.clear();
@@ -370,7 +349,6 @@
         return true;
     }
 
-<<<<<<< HEAD
     bool RenderGraph::isGraphOutput(const GraphOut& graphOut) const
     {
         for (const GraphOut& currentOut : mOutputs)
@@ -392,7 +370,7 @@
         std::vector<std::pair<std::string, bool>> outputs;
         std::unordered_set<std::string> visitedOutputs;
         for (const auto& node : mNodeData)
-        {   
+        {
             const DirectedGraph::Node* pNode = mpGraph->getNode(node.first);
             for (uint32_t i = 0; i < pNode->getOutgoingEdgeCount(); ++i)
             {
@@ -406,17 +384,14 @@
                     outputs.push_back(std::make_pair(fieldName, isOutput));
                 }
             }
-=======
+        }
+        return outputs;
+    }
+
     bool RenderGraph::resolveResourceTypes()
     {
         // Build list to look up execution order index from the pass
         std::unordered_map<RenderPass*, uint32_t> passToIndex;
-        for (size_t i = 0; i < mExecutionList.size(); i++)
-        {
-            passToIndex.emplace(mNodeData[mExecutionList[i]].pPass.get(), uint32_t(i));
->>>>>>> 2efd1866
-        }
-
         for (size_t i = 0; i < mExecutionList.size(); i++)
         {
             uint32_t nodeIndex = mExecutionList[i];
