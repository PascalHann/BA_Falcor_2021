--- conflicted
+++ resolved
@@ -2300,38 +2300,20 @@
     <None Include="Data\Framework\Shaders\TextRenderer.slang">
       <Filter>Data\Framework\Shaders</Filter>
     </None>
-<<<<<<< HEAD
+    <None Include="Data\Effects\ShadowPass.gs.slang">
+      <Filter>Data\Effects</Filter>
+    </None>
+    <None Include="Data\Effects\ShadowPass.ps.slang">
+      <Filter>Data\Effects</Filter>
+    </None>
+    <None Include="Data\Effects\ShadowPass.vs.slang">
+      <Filter>Data\Effects</Filter>
+    </None>
     <None Include="Data\Effects\SkyBox.slang">
       <Filter>Data\Effects</Filter>
     </None>
     <None Include="Data\Framework\Shaders\SceneEditor.slang">
       <Filter>Data\Framework\Shaders</Filter>
     </None>
-    <None Include="Data\Effects\ShadowPass.slang">
-      <Filter>Data\Effects</Filter>
-    </None>
-    <None Include="Data\Effects\DepthPass.slang">
-      <Filter>Data\Effects</Filter>
-    </None>
-    <None Include="Data\Effects\VisibilityPass.ps.slang">
-      <Filter>Data\Effects</Filter>
-    </None>
-=======
-    <None Include="Data\Effects\ShadowPass.gs.slang">
-      <Filter>Data\Effects</Filter>
-    </None>
-    <None Include="Data\Effects\ShadowPass.ps.slang">
-      <Filter>Data\Effects</Filter>
-    </None>
-    <None Include="Data\Effects\ShadowPass.vs.slang">
-      <Filter>Data\Effects</Filter>
-    </None>
-    <None Include="Data\Effects\SkyBox.slang">
-      <Filter>Data\Effects</Filter>
-    </None>
-    <None Include="Data\Framework\Shaders\SceneEditor.slang">
-      <Filter>Data\Framework\Shaders</Filter>
-    </None>
->>>>>>> 33031bc8
   </ItemGroup>
 </Project>