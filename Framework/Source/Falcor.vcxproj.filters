--- conflicted
+++ resolved
@@ -556,17 +556,14 @@
     <ClCompile Include="RenderPasses\SceneLightingPass.cpp">
       <Filter>RenderPasses</Filter>
     </ClCompile>
-<<<<<<< HEAD
     <ClCompile Include="Utils\RenderGraphLoader.cpp">
       <Filter>Utils</Filter>
     </ClCompile>
     <ClCompile Include="Utils\RenderGraphLiveEditor.cpp">
-      <Filter>Utils</Filter>
-=======
-    <ClCompile Include="Utils\GuiProperty.cpp" />
+          <Filter>Utils</Filter>
+    </ClCompile>
     <ClCompile Include="Graphics\RenderGraph\RenderPassesLibrary.cpp">
       <Filter>Graphics\RenderGraph</Filter>
->>>>>>> 7de759c4
     </ClCompile>
   </ItemGroup>
   <ItemGroup>
@@ -1754,17 +1751,11 @@
     <ClInclude Include="RenderPasses\SceneLightingPass.h">
       <Filter>RenderPasses</Filter>
     </ClInclude>
-<<<<<<< HEAD
     <ClInclude Include="Utils\RenderGraphLoader.h">
       <Filter>Utils</Filter>
     </ClInclude>
     <ClInclude Include="Utils\RenderGraphLiveEditor.h">
-      <Filter>Utils</Filter>
-=======
-    <ClInclude Include="Utils\GuiProperty.h" />
     <ClInclude Include="Graphics\RenderGraph\RenderPassesLibrary.h">
-      <Filter>Graphics\RenderGraph</Filter>
->>>>>>> 7de759c4
     </ClInclude>
   </ItemGroup>
   <ItemGroup>
