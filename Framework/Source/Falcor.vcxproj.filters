--- conflicted
+++ resolved
@@ -571,16 +571,13 @@
     <ClCompile Include="Utils\Scripting.cpp">
       <Filter>Utils</Filter>
     </ClCompile>
-<<<<<<< HEAD
+    <ClCompile Include="Utils\RenderGraphScripting.cpp">
+      <Filter>Utils</Filter>
+    </ClCompile>
     <ClCompile Include="..\..\Samples\Utils\RenderGraphEditor\dear_imgui_addons\imguinodegrapheditor\imguinodegrapheditor.cpp">
       <Filter>Externals\dear_imgui_extensions\imgui_node_editor</Filter>
     </ClCompile>
-=======
-    <ClCompile Include="Utils\RenderGraphScripting.cpp">
-      <Filter>Utils</Filter>
-    </ClCompile>
     <ClCompile Include="Graphics\RenderGraph\RenderGraphImportExport.cpp" />
->>>>>>> 1c6566b6
   </ItemGroup>
   <ItemGroup>
     <ClInclude Include="Graphics\Model\Animation.h">
@@ -1793,16 +1790,85 @@
     <ClInclude Include="Utils\RenderGraphScripting.h">
       <Filter>Utils</Filter>
     </ClInclude>
-<<<<<<< HEAD
     <ClInclude Include="..\..\Samples\Utils\RenderGraphEditor\dear_imgui_addons\imgui_user.h">
       <Filter>Externals\dear_imgui_extensions</Filter>
     </ClInclude>
     <ClInclude Include="..\..\Samples\Utils\RenderGraphEditor\dear_imgui_addons\imguinodegrapheditor\imguinodegrapheditor.h">
       <Filter>Externals\dear_imgui_extensions\imgui_node_editor</Filter>
     </ClInclude>
-=======
     <ClInclude Include="Graphics\RenderGraph\RenderGraphImportExport.h" />
->>>>>>> 1c6566b6
+    <ClInclude Include="..\Externals\pybind11-2.2.3\include\pybind11\attr.h">
+      <Filter>Externals\pybind11-2.2.3\include\pybind11</Filter>
+    </ClInclude>
+    <ClInclude Include="..\Externals\pybind11-2.2.3\include\pybind11\buffer_info.h">
+      <Filter>Externals\pybind11-2.2.3\include\pybind11</Filter>
+    </ClInclude>
+    <ClInclude Include="..\Externals\pybind11-2.2.3\include\pybind11\cast.h">
+      <Filter>Externals\pybind11-2.2.3\include\pybind11</Filter>
+    </ClInclude>
+    <ClInclude Include="..\Externals\pybind11-2.2.3\include\pybind11\chrono.h">
+      <Filter>Externals\pybind11-2.2.3\include\pybind11</Filter>
+    </ClInclude>
+    <ClInclude Include="..\Externals\pybind11-2.2.3\include\pybind11\common.h">
+      <Filter>Externals\pybind11-2.2.3\include\pybind11</Filter>
+    </ClInclude>
+    <ClInclude Include="..\Externals\pybind11-2.2.3\include\pybind11\complex.h">
+      <Filter>Externals\pybind11-2.2.3\include\pybind11</Filter>
+    </ClInclude>
+    <ClInclude Include="..\Externals\pybind11-2.2.3\include\pybind11\eigen.h">
+      <Filter>Externals\pybind11-2.2.3\include\pybind11</Filter>
+    </ClInclude>
+    <ClInclude Include="..\Externals\pybind11-2.2.3\include\pybind11\embed.h">
+      <Filter>Externals\pybind11-2.2.3\include\pybind11</Filter>
+    </ClInclude>
+    <ClInclude Include="..\Externals\pybind11-2.2.3\include\pybind11\eval.h">
+      <Filter>Externals\pybind11-2.2.3\include\pybind11</Filter>
+    </ClInclude>
+    <ClInclude Include="..\Externals\pybind11-2.2.3\include\pybind11\functional.h">
+      <Filter>Externals\pybind11-2.2.3\include\pybind11</Filter>
+    </ClInclude>
+    <ClInclude Include="..\Externals\pybind11-2.2.3\include\pybind11\iostream.h">
+      <Filter>Externals\pybind11-2.2.3\include\pybind11</Filter>
+    </ClInclude>
+    <ClInclude Include="..\Externals\pybind11-2.2.3\include\pybind11\numpy.h">
+      <Filter>Externals\pybind11-2.2.3\include\pybind11</Filter>
+    </ClInclude>
+    <ClInclude Include="..\Externals\pybind11-2.2.3\include\pybind11\operators.h">
+      <Filter>Externals\pybind11-2.2.3\include\pybind11</Filter>
+    </ClInclude>
+    <ClInclude Include="..\Externals\pybind11-2.2.3\include\pybind11\options.h">
+      <Filter>Externals\pybind11-2.2.3\include\pybind11</Filter>
+    </ClInclude>
+    <ClInclude Include="..\Externals\pybind11-2.2.3\include\pybind11\pybind11.h">
+      <Filter>Externals\pybind11-2.2.3\include\pybind11</Filter>
+    </ClInclude>
+    <ClInclude Include="..\Externals\pybind11-2.2.3\include\pybind11\pytypes.h">
+      <Filter>Externals\pybind11-2.2.3\include\pybind11</Filter>
+    </ClInclude>
+    <ClInclude Include="..\Externals\pybind11-2.2.3\include\pybind11\stl.h">
+      <Filter>Externals\pybind11-2.2.3\include\pybind11</Filter>
+    </ClInclude>
+    <ClInclude Include="..\Externals\pybind11-2.2.3\include\pybind11\stl_bind.h">
+      <Filter>Externals\pybind11-2.2.3\include\pybind11</Filter>
+    </ClInclude>
+    <ClInclude Include="..\Externals\pybind11-2.2.3\include\pybind11\detail\class.h">
+      <Filter>Externals\pybind11-2.2.3\include\pybind11\detail</Filter>
+    </ClInclude>
+    <ClInclude Include="..\Externals\pybind11-2.2.3\include\pybind11\detail\common.h">
+      <Filter>Externals\pybind11-2.2.3\include\pybind11\detail</Filter>
+    </ClInclude>
+    <ClInclude Include="..\Externals\pybind11-2.2.3\include\pybind11\detail\descr.h">
+      <Filter>Externals\pybind11-2.2.3\include\pybind11\detail</Filter>
+    </ClInclude>
+    <ClInclude Include="..\Externals\pybind11-2.2.3\include\pybind11\detail\init.h">
+      <Filter>Externals\pybind11-2.2.3\include\pybind11\detail</Filter>
+    </ClInclude>
+    <ClInclude Include="..\Externals\pybind11-2.2.3\include\pybind11\detail\internals.h">
+      <Filter>Externals\pybind11-2.2.3\include\pybind11\detail</Filter>
+    </ClInclude>
+    <ClInclude Include="..\Externals\pybind11-2.2.3\include\pybind11\detail\typeid.h">
+      <Filter>Externals\pybind11-2.2.3\include\pybind11\detail</Filter>
+    </ClInclude>
   </ItemGroup>
   <ItemGroup>
     <Filter Include="Externals">
@@ -2009,6 +2075,18 @@
     <Filter Include="Externals\dear_imgui_extensions\imgui_node_editor">
       <UniqueIdentifier>{7a815e18-4b97-462a-bdd8-7077292c0b29}</UniqueIdentifier>
     </Filter>
+    <Filter Include="Externals\pybind11-2.2.3">
+      <UniqueIdentifier>{f3fb12eb-f3fe-4ecc-b3e7-e7ed2ed87172}</UniqueIdentifier>
+    </Filter>
+    <Filter Include="Externals\pybind11-2.2.3\include">
+      <UniqueIdentifier>{26f4574c-4d7c-4470-b094-ed6e72fedeee}</UniqueIdentifier>
+    </Filter>
+    <Filter Include="Externals\pybind11-2.2.3\include\pybind11">
+      <UniqueIdentifier>{44f6c905-0b71-4fee-9da9-00d5ca80ffa5}</UniqueIdentifier>
+    </Filter>
+    <Filter Include="Externals\pybind11-2.2.3\include\pybind11\detail">
+      <UniqueIdentifier>{997833bf-3a58-48b9-902f-5175a35ab1fb}</UniqueIdentifier>
+    </Filter>
   </ItemGroup>
   <ItemGroup>
     <None Include="..\Externals\dear_imgui\LICENSE">
