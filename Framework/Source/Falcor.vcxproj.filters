--- conflicted
+++ resolved
@@ -556,13 +556,10 @@
     <ClCompile Include="Utils\VariablesBufferUI.cpp">
       <Filter>Utils</Filter>
     </ClCompile>
-<<<<<<< HEAD
-    <ClCompile Include="Utils\GuiProperty.cpp" />
-=======
     <ClCompile Include="RenderPasses\SceneLightingPass.cpp">
       <Filter>RenderPasses</Filter>
     </ClCompile>
->>>>>>> 73d3d394
+    <ClCompile Include="Utils\GuiProperty.cpp" />
   </ItemGroup>
   <ItemGroup>
     <ClInclude Include="Graphics\Model\Animation.h">
@@ -1749,13 +1746,9 @@
     <ClInclude Include="Graphics\RenderGraph\ResourceCache.h">
       <Filter>Graphics\RenderGraph</Filter>
     </ClInclude>
-<<<<<<< HEAD
-    <ClInclude Include="Utils\GuiProperty.h" />
-=======
     <ClInclude Include="RenderPasses\SceneLightingPass.h">
       <Filter>RenderPasses</Filter>
     </ClInclude>
->>>>>>> 73d3d394
   </ItemGroup>
   <ItemGroup>
     <Filter Include="Externals">
