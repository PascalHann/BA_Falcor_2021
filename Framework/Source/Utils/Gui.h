/***************************************************************************
# Copyright (c) 2015, NVIDIA CORPORATION. All rights reserved.
#
# Redistribution and use in source and binary forms, with or without
# modification, are permitted provided that the following conditions
# are met:
#  * Redistributions of source code must retain the above copyright
#    notice, this list of conditions and the following disclaimer.
#  * Redistributions in binary form must reproduce the above copyright
#    notice, this list of conditions and the following disclaimer in the
#    documentation and/or other materials provided with the distribution.
#  * Neither the name of NVIDIA CORPORATION nor the names of its
#    contributors may be used to endorse or promote products derived
#    from this software without specific prior written permission.
#
# THIS SOFTWARE IS PROVIDED BY THE COPYRIGHT HOLDERS ``AS IS'' AND ANY
# EXPRESS OR IMPLIED WARRANTIES, INCLUDING, BUT NOT LIMITED TO, THE
# IMPLIED WARRANTIES OF MERCHANTABILITY AND FITNESS FOR A PARTICULAR
# PURPOSE ARE DISCLAIMED.  IN NO EVENT SHALL THE COPYRIGHT OWNER OR
# CONTRIBUTORS BE LIABLE FOR ANY DIRECT, INDIRECT, INCIDENTAL, SPECIAL,
# EXEMPLARY, OR CONSEQUENTIAL DAMAGES (INCLUDING, BUT NOT LIMITED TO,
# PROCUREMENT OF SUBSTITUTE GOODS OR SERVICES; LOSS OF USE, DATA, OR
# PROFITS; OR BUSINESS INTERRUPTION) HOWEVER CAUSED AND ON ANY THEORY
# OF LIABILITY, WHETHER IN CONTRACT, STRICT LIABILITY, OR TORT
# (INCLUDING NEGLIGENCE OR OTHERWISE) ARISING IN ANY WAY OUT OF THE USE
# OF THIS SOFTWARE, EVEN IF ADVISED OF THE POSSIBILITY OF SUCH DAMAGE.
***************************************************************************/
#pragma once
#include <vector>
#include <unordered_map>
#include "glm/vec3.hpp"
#include "UserInput.h"
#include "Graphics/Program//ProgramVars.h"
#include "Graphics/Program//Program.h"
#include "Graphics/GraphicsState.h"

// Remove this
struct ImDrawData;

namespace Falcor
{
    class RenderContext;
    struct KeyboardEvent;
    struct MouseEvent;

    /** A class wrapping the external GUI library
    */
    class Gui
    {
        friend class Sample;
    public:
        using UniquePtr = std::unique_ptr<Gui>;
        using UniqueConstPtr = std::unique_ptr<const Gui>;

        /** These structs used to initialize dropdowns
        */
        struct DropdownValue
        {
            int32_t value;      ///< User defined index. Should be unique between different options.
            std::string label;  ///< Label of the dropdown option.
        };

        using DropdownList = std::vector <DropdownValue>;

        struct RadioButton
        {
            int32_t buttonID;  ///< User defined index. Should be unique between different options in the same group.
            std::string label; ///< Label of the radio button.
            bool sameLine;     ///< Whether the button should appear on the same line as the previous widget/button.
        };

        using RadioButtonGroup = std::vector<RadioButton>;

        /** Create a new GUI object. Each object is essentially a container for a GUI window
        */
        static UniquePtr create(uint32_t width, uint32_t height);

        ~Gui();

        /** Render the GUI
        */
        void render(RenderContext* pContext, float elapsedTime);

        /** Render GUI without handling the input
        */
        void renderBeforeEndOfFrame(RenderContext* pContext, float elapsedTime);

        /** Handle window resize events
        */
        void onWindowResize(uint32_t width, uint32_t height);

        /** Handle mouse events
        */
        bool onMouseEvent(const MouseEvent& event);

        /** Handle keyboard events
        */
        bool onKeyboardEvent(const KeyboardEvent& event);

        struct ContextData
        {
            glm::vec2 size;
            glm::vec2 position;
        };

        void pushContext(const std::string& name);

        void setContextSize(const glm::vec2& contextSize);

        void setContextPosition(const glm::vec2& contextPosition);

        void popContext();

        void pushItemID(uint32_t id);

        void popItemID();

        glm::ivec2 getCurrentWindowSize();

        glm::ivec2 getCurrentWindowPosition();

        /** Static text
            \param[in] text The string to display
            \param[in] sameLine Optional. If set to true, the widget will appear on the same line as the previous widget
        */
        void addText(const char text[], bool sameLine = false);

        void addImage(const Texture::SharedPtr& texture, const glm::vec2& scale = { 1.0f, 1.0f });

        /** Use this function to be able to accept input from inside of a rendered image in the gui
        */
        void addImageForContext(const std::string& contextName, const Texture::SharedPtr& texture, const glm::vec2& scale = {1.0f, 1.0f});

        /** Button. Will return true if the button was pressed
            \param[in] label Text to display on the button
            \param[in] sameLine Optional. If set to true, the widget will appear on the same line as the previous widget
        */
        bool addButton(const char label[], bool sameLine = false);

        /** Adds a group of radio buttons.
            \param[in] buttons List of buttons to show.
            \param[out] activeID If a button was clicked, activeID will be set to the ID of the clicked button.
            \return Whether activeID changed.
        */
        bool addRadioButtons(const RadioButtonGroup& buttons, int32_t& activeID);

        /** Begin a collapsible group block
            \param[in] label Display name of the group
            \param[in] beginExpanded Whether group should be expanded initially
            \return Returns true if the group is expanded, otherwise false. Use it to avoid making unnecessary calls
        */
        bool beginGroup(const char label[], bool beginExpanded = false);
        bool beginGroup(const std::string& label, bool beginExpanded = false) { return beginGroup(label.c_str(), beginExpanded); }

        /** End a collapsible group block
        */
        void endGroup();

        /** Adds a floating-point UI element.
            \param[in] label The name of the widget.
            \param[in] var A reference to a float that will be updated directly when the widget state changes.
            \param[in] minVal Optional. The minimum allowed value for the float.
            \param[in] maxVal Optional. The maximum allowed value for the float.
            \param[in] step Optional. The step rate for the float.
            \param[in] sameLine Optional. If set to true, the widget will appear on the same line as the previous widget.
            \param[in] displayFormat Optional. Formatting string.
            \return true if the value changed, otherwise false
        */
        bool addFloatVar(const char label[], float& var, float minVal = -FLT_MAX, float maxVal = FLT_MAX, float step = 0.001f, bool sameLine = false, const char* displayFormat = "%.3f");
        bool addFloat2Var(const char label[], glm::vec2& var, float minVal = -FLT_MAX, float maxVal = FLT_MAX, float step = 0.001f, bool sameLine = false, const char* displayFormat = "%.3f");
        bool addFloat3Var(const char label[], glm::vec3& var, float minVal = -FLT_MAX, float maxVal = FLT_MAX, float step = 0.001f, bool sameLine = false, const char* displayFormat = "%.3f");
        bool addFloat4Var(const char label[], glm::vec4& var, float minVal = -FLT_MAX, float maxVal = FLT_MAX, float step = 0.001f, bool sameLine = false, const char* displayFormat = "%.3f");

        /** Adds a checkbox.
            \param[in] label The name of the checkbox.
            \param[in] var A reference to a boolean that will be updated directly when the checkbox state changes.
            \param[in] sameLine Optional. If set to true, the widget will appear on the same line as the previous widget
            \return true if the value changed, otherwise false
        */
        bool addCheckBox(const char label[], bool& pVar, bool sameLine = false);

        /** Adds a checkbox.
            \param[in] label The name of the checkbox.
            \param[in] var A reference to an integer that will be updated directly when the checkbox state changes (0 = unchecked, 1 = checked).
            \param[in] sameLine Optional. If set to true, the widget will appear on the same line as the previous widget
            \return true if the value changed, otherwise false
        */
        bool addCheckBox(const char label[], int& pVar, bool sameLine = false);

        /** Adds a UI widget for multiple checkboxes.
            \param[in] label The name of the widget.
            \param[in] var A reference to the bools that will be updated directly when the checkbox state changes (0 = unchecked, 1 = checked).
            \param[in] sameLine Optional. If set to true, the widget will appear on the same line as the previous widget
            \return true if the value changed, otherwise false
        */
        bool addBool2Var(const char lable[], glm::bvec2& var, bool sameLine = false);
        bool addBool3Var(const char lable[], glm::bvec3& var, bool sameLine = false);
        bool addBool4Var(const char lable[], glm::bvec4& var, bool sameLine = false);

        /** Adds an RGB color UI widget.
            \param[in] label The name of the widget.
            \param[in] var A reference to a vector that will be updated directly when the widget state changes.
            \param[in] sameLine Optional. If set to true, the widget will appear on the same line as the previous widget
            \return true if the value changed, otherwise false
        */
        bool addRgbColor(const char label[], glm::vec3& var, bool sameLine = false);

        /** Adds an RGBA color UI widget.
            \param[in] label The name of the widget.
            \param[in] var A reference to a vector that will be updated directly when the widget state changes.
            \param[in] sameLine Optional. If set to true, the widget will appear on the same line as the previous widget
            \return true if the value changed, otherwise false
        */
        bool addRgbaColor(const char label[], glm::vec4& var, bool sameLine = false);

        /** Adds a UI widget for integers.
            \param[in] label The name of the widget.
            \param[in] var A reference to an integer that will be updated directly when the widget state changes.
            \param[in] minVal Optional. The minimum allowed value for the variable.
            \param[in] maxVal Optional. The maximum allowed value for the variable.
            \param[in] step Optional. The step rate.
            \param[in] sameLine Optional. If set to true, the widget will appear on the same line as the previous widget
            \return true if the value changed, otherwise false
        */
        bool addIntVar(const char label[], int32_t& var, int minVal = -INT32_MAX, int maxVal = INT32_MAX, int step = 1, bool sameLine = false);
        bool addInt2Var(const char label[], glm::ivec2& var, int32_t minVal = -INT32_MAX, int32_t maxVal = INT32_MAX, bool sameLine = false);
        bool addInt3Var(const char label[], glm::ivec3& var, int32_t minVal = -INT32_MAX, int32_t maxVal = INT32_MAX, bool sameLine = false);
        bool addInt4Var(const char label[], glm::ivec4& var, int32_t minVal = -INT32_MAX, int32_t maxVal = INT32_MAX, bool sameLine = false);

        template<typename VectorType>
        bool addFloatVecVar(const char label[], VectorType& var, float minVal = -FLT_MAX, float maxVal = FLT_MAX, float step = 0.001f, bool sameLine = false);

        /** Adds an matrix UI widget.
            \param[in] label The name of the widget.
            \param[in] var A reference to the matrix struct that will be updated directly when the widget state changes.
            \param[in] minVal Optional. The minimum allowed value for the variable.
            \param[in] maxVal Optional. The maximum allowed value for the variable.
            \param[in] sameLine Optional. If set to true, the widget will appear on the same line as the previous widget
            \return true if the value changed, otherwise false
        */
        template <typename MatrixType>
        bool addMatrixVar(const char label[], MatrixType& var, float minVal = -FLT_MAX, float maxVal = FLT_MAX, bool sameLine = false);

        /** Add a separator
        */
        void addSeparator();

        /** Adds a dropdown menu. This will update a user variable directly, so the user has to keep track of that for changes.
            If you want notifications whenever the select option changed, use Gui#addDropdownWithCallback().
            \param[in] label The name of the dropdown menu.
            \param[in] values A list of options to show in the dropdown menu.
            \param[in] var A reference to a user variable that will be updated directly when a dropdown option changes. This correlates to the 'pValue' field in Gui#SDropdownValue struct.
            \param[in] sameLine Optional. If set to true, the widget will appear on the same line as the previous widget
            \return true if the value changed, otherwise false
        */
        bool addDropdown(const char label[], const DropdownList& values, uint32_t& var, bool sameLine = false);

        /** Render a tooltip. This will display a small question mark next to the last label item rendered and will display the tooltip if the user hover over it
            \param[in] tip The tooltip's text
            \param[in] sameLine Optional. If set to true, the widget will appear on the same line as the previous widget
        */
        void addTooltip(const char tip[], bool sameLine = true);

        /** Adds a text box.
            \param[in] label The name of the variable.
            \param[in] buf A character buffer with the initialize text. The buffer will be updated if a text is entered.
            \param[in] bufSize The size of the text buffer
            \param[in] lineCount Number of lines in the text-box. If larger then 1 will create a multi-line box
            \return true if the value changed, otherwise false
        */
        bool addTextBox(const char label[], char buf[], size_t bufSize, uint32_t lineCount = 1);

        /** Adds a text box.
            \param[in] label The name of the variable.
            \param[in] text A string with the initialize text. The string will be updated if a text is entered.
            \param[in] lineCount Number of lines in the text-box. If larger then 1 will create a multi-line box
            \return true if the value changed, otherwise false
        */
        bool addTextBox(const char label[], std::string& text, uint32_t lineCount = 1);

        using GraphCallback = float(*)(void*, int32_t index);

        /** Adds a graph based on a function
            \param[in] label The name of the widget.
            \param[in] func A function pointer to calculate the values in the graph
            \param[in] pUserData A user-data pointer to pass to the callback function
            \param[in] sampleCount Number of sample-points in the graph
            \param[in] sampleOffset Optional. Determines the value for the center of the x-axis
            \param[in] yMin Optional. The minimum value of the y-axis. Use FLT_MAX to auto-detect the range based on the function and the provided x-range
            \param[in] yMax Optional. The maximum value of the y-axis. Use FLT_MAX to auto-detect the range based on the function and the provided x-range
            \param[in] width Optional. The width of the graph widget. 0 means auto-detect (fits the widget to the GUI width)
            \param[in] height Optional. The height of the graph widget. 0 means auto-detect (no idea what's the logic. Too short.)
        */
        void addGraph(const char label[], GraphCallback func, void* pUserData, uint32_t sampleCount, int32_t sampleOffset, float yMin = FLT_MAX, float yMax = FLT_MAX, uint32_t width = 0, uint32_t height = 100);

        /** Adds a direction widget
            \param[in] label The name of the widget.
            \param[in] direction A reference for the direction variable
            \return true if the value changed, otherwise false
        */
        bool addDirectionWidget(const char label[], glm::vec3& direction);

        /** Set global font size scaling
        */
        static void setGlobalFontScaling(float scale);

        /** Create a new window on the stack
        */
        void pushWindow(const char label[], uint32_t width = 0, uint32_t height = 0, uint32_t x = 0, uint32_t y = 0, bool showTitleBar = true);

        /** End a window block
        */
        void popWindow();

        /** Start a new frame. Must be called at the start of each frame
        */
        void beginFrame();

    protected:
        bool keyboardCallback(const KeyboardEvent& keyEvent);
        bool mouseCallback(const MouseEvent& mouseEvent);
        void windowSizeCallback(uint32_t width, uint32_t height);

    private:
        Gui() = default;
        void init();
        void createVao(uint32_t vertexCount, uint32_t indexCount);

<<<<<<< HEAD
        /** Helper function to set up callback and data for the new gui context.
        */
        void createGuiContext(const std::string& name);

        void renderInternal(ImDrawData* pDrawData, RenderContext* pContext, float elapsedTime);
        
=======
        // Helper to create multiple inline text boxes
        bool addCheckboxes(const char label[], bool* pData, uint32_t numCheckboxes, bool sameLine);

>>>>>>> 392e6e74
        struct ComboData
        {
            uint32_t lastVal = -1;
            int32_t currentItem = -1;
        };
        std::map<std::string, ComboData> mDropDownValues;

        // This struct is used to cache the mouse events
        struct MouseEvents
        {
            bool buttonPressed[3] = { 0 };
            bool buttonReleased[3] = { 0 };
        };

        MouseEvents mMouseEvents;
        void setIoMouseEvents();
        void resetMouseEvents();

        Vao::SharedPtr mpVao;
        VertexLayout::SharedPtr mpLayout;
        GraphicsVars::SharedPtr mpProgramVars;
        GraphicsProgram::SharedPtr mpProgram;
        GraphicsState::SharedPtr mpPipelineState;
        uint32_t mGroupStackSize = 0;
        float mFontScale = 1;

        glm::vec2 mScreenOrigin = {0, 0}; // offset of origin. for contexts within windows

        // For drawing textures
        std::vector<Texture::SharedPtr> mpTextures;
    };
}<|MERGE_RESOLUTION|>--- conflicted
+++ resolved
@@ -326,18 +326,15 @@
         void init();
         void createVao(uint32_t vertexCount, uint32_t indexCount);
 
-<<<<<<< HEAD
         /** Helper function to set up callback and data for the new gui context.
         */
         void createGuiContext(const std::string& name);
 
         void renderInternal(ImDrawData* pDrawData, RenderContext* pContext, float elapsedTime);
         
-=======
         // Helper to create multiple inline text boxes
         bool addCheckboxes(const char label[], bool* pData, uint32_t numCheckboxes, bool sameLine);
 
->>>>>>> 392e6e74
         struct ComboData
         {
             uint32_t lastVal = -1;
