--- conflicted
+++ resolved
@@ -45,19 +45,15 @@
 private:
     FirstPersonCameraController mCamControl;
     void loadScene(const std::string& filename, bool showProgressBar, SampleCallbacks* pSample);
-<<<<<<< HEAD
     RenderGraph::SharedPtr createGraph(SampleCallbacks* pSample);
+    void fileWriteCallback(const std::string& filename);
+    void loadGraphFromFile(SampleCallbacks* pSample, const std::string& filename);
+    
+    void createDefaultGraph(SampleCallbacks* pSample);
+    void insertNewGraph(const RenderGraph::SharedPtr& pGraph, const RenderGraph::SharedPtr& pGraphCpy);
     void resetGraphOutputs();
     void fileWriteCallback(const std::string& fileName);
-    void loadGraph(SampleCallbacks* pSample, const std::string& filePath);
-    void createDefaultGraph(SampleCallbacks* pSample);
-    void insertNewGraph(const RenderGraph::SharedPtr& pGraph, const RenderGraph::SharedPtr& pGraphCpy);
     void updateOutputDropdown(const std::string& passName);
-=======
-    void createGraph(SampleCallbacks* pSample);
-    void fileWriteCallback(const std::string& filename);
-    void loadGraphFromFile(SampleCallbacks* pSample, const std::string& filename);
->>>>>>> 1c6566b6
 
     Scene::SharedPtr mpScene;
     std::string mSceneFilename;
